use std::{
	collections::{HashMap, VecDeque},
	fmt,
<<<<<<< HEAD
	future::poll_fn,
	net::SocketAddr,
=======
	net::{Ipv4Addr, Ipv6Addr, SocketAddr},
>>>>>>> 758ee5bb
	sync::{
		atomic::{AtomicBool, Ordering},
		Arc, PoisonError, RwLock,
	},
	task::Poll,
};

use libp2p::{
	futures::StreamExt,
	swarm::{
		dial_opts::{DialOpts, PeerCondition},
		NotifyHandler, SwarmEvent, ToSwarm,
	},
	Swarm,
};
use tokio::sync::{mpsc, oneshot};
use tracing::{debug, error, info, trace, warn};

use crate::{
	quic_multiaddr_to_socketaddr, socketaddr_to_quic_multiaddr,
	spacetime::{OutboundRequest, SpaceTime, UnicastStream},
	DynamicManagerState, Event, Manager, ManagerConfig, Mdns, MdnsState, Metadata, PeerId,
};

/// TODO
///
/// This is `Sync` so it can be used from within rspc.
pub enum ManagerStreamAction {
	/// TODO
	GetConnectedPeers(oneshot::Sender<Vec<PeerId>>),
	/// Tell the [`libp2p::Swarm`](libp2p::Swarm) to establish a new connection to a peer.
	Dial {
		peer_id: PeerId,
		addresses: Vec<SocketAddr>,
	},
	/// TODO
	BroadcastData(Vec<u8>),
	/// Update the config. This requires the `libp2p::Swarm`
	UpdateConfig(ManagerConfig),
	/// the node is shutting down. The `ManagerStream` should convert this into `Event::Shutdown`
	Shutdown(oneshot::Sender<()>),
}

/// TODO: Get ride of this and merge into `ManagerStreamAction` without breaking rspc procedures
///
/// This is `!Sync` so can't be used from within rspc.
pub enum ManagerStreamAction2<TMeta: Metadata> {
	/// Events are returned to the application via the `ManagerStream::next` method.
	Event(Event<TMeta>),
	/// TODO
	StartStream(PeerId, oneshot::Sender<UnicastStream>),
}

impl fmt::Debug for ManagerStreamAction {
	fn fmt(&self, f: &mut fmt::Formatter<'_>) -> fmt::Result {
		f.write_str("ManagerStreamAction")
	}
}

impl<TMeta: Metadata> fmt::Debug for ManagerStreamAction2<TMeta> {
	fn fmt(&self, f: &mut fmt::Formatter<'_>) -> fmt::Result {
		f.write_str("ManagerStreamAction2")
	}
}

impl<TMeta: Metadata> From<Event<TMeta>> for ManagerStreamAction2<TMeta> {
	fn from(event: Event<TMeta>) -> Self {
		Self::Event(event)
	}
}

/// TODO
pub struct ManagerStream<TMeta: Metadata> {
	pub(crate) manager: Arc<Manager<TMeta>>,
	pub(crate) event_stream_rx: mpsc::Receiver<ManagerStreamAction>,
	pub(crate) event_stream_rx2: mpsc::Receiver<ManagerStreamAction2<TMeta>>,
	pub(crate) swarm: Swarm<SpaceTime<TMeta>>,
	pub(crate) mdns: Option<Mdns<TMeta>>,
	pub(crate) queued_events: VecDeque<Event<TMeta>>,
	pub(crate) shutdown: AtomicBool,
	pub(crate) on_establish_streams: HashMap<libp2p::PeerId, Vec<OutboundRequest>>,
}

impl<TMeta: Metadata> ManagerStream<TMeta> {
	/// Setup the libp2p listeners based on the manager config.
	/// This method will take care of removing old listeners if needed
	pub(crate) fn refresh_listeners(
		swarm: &mut Swarm<SpaceTime<TMeta>>,
		state: &mut DynamicManagerState,
	) {
		if state.config.enabled {
			let port = state.config.port.unwrap_or(0);

			if state.ipv4_listener_id.is_none() {
				match swarm.listen_on(socketaddr_to_quic_multiaddr(&SocketAddr::from((
					Ipv4Addr::UNSPECIFIED,
					port,
				)))) {
					Ok(listener_id) => {
						debug!("created ipv4 listener with id '{:?}'", listener_id);
						state.ipv4_listener_id = Some(listener_id);
					}
					Err(err) => error!("failed to listener on '0.0.0.0:{port}': {err}"),
				};
			}

			if state.ipv6_listener_id.is_none() {
				match swarm.listen_on(socketaddr_to_quic_multiaddr(&SocketAddr::from((
					Ipv6Addr::UNSPECIFIED,
					port,
				)))) {
					Ok(listener_id) => {
						debug!("created ipv6 listener with id '{:?}'", listener_id);
						state.ipv6_listener_id = Some(listener_id);
					}
					Err(err) => error!("failed to listener on '[::]:{port}': {err}"),
				};
			}
		} else {
			if let Some(listener) = state.ipv4_listener_id.take() {
				debug!("removing ipv4 listener with id '{:?}'", listener);
				swarm.remove_listener(listener);
			}

			if let Some(listener) = state.ipv6_listener_id.take() {
				debug!("removing ipv6 listener with id '{:?}'", listener);
				swarm.remove_listener(listener);
			}
		}
	}
}

enum EitherManagerStreamAction<TMeta: Metadata> {
	A(ManagerStreamAction),
	B(ManagerStreamAction2<TMeta>),
}

impl<TMeta: Metadata> From<ManagerStreamAction> for EitherManagerStreamAction<TMeta> {
	fn from(event: ManagerStreamAction) -> Self {
		Self::A(event)
	}
}

impl<TMeta: Metadata> From<ManagerStreamAction2<TMeta>> for EitherManagerStreamAction<TMeta> {
	fn from(event: ManagerStreamAction2<TMeta>) -> Self {
		Self::B(event)
	}
}

impl<TMeta> ManagerStream<TMeta>
where
	TMeta: Metadata,
{
	// Your application should keep polling this until `None` is received or the P2P system will be halted.
	pub async fn next(&mut self) -> Option<Event<TMeta>> {
		// We loop polling internal services until an event comes in that needs to be sent to the parent application.
		loop {
			if self.shutdown.load(Ordering::Relaxed) {
				panic!("`ManagerStream::next` called after shutdown event. This is a mistake in your application code!");
			}

			if let Some(event) = self.queued_events.pop_front() {
				return Some(event);
			}

			tokio::select! {
				event = async {
					if let Some(mdns) = &mut self.mdns {
						mdns.poll(&self.manager).await
					} else {
					   pending().await
					}
				} => {
					if let Some(event) = event {
						return Some(event);
					}
					continue;
				},
				event = self.event_stream_rx.recv() => {
					// If the sender has shut down we return `None` to also shut down too.
					if let Some(event) = self.handle_manager_stream_action(event?.into()).await {
						return Some(event);
					}
				}
				event = self.event_stream_rx2.recv() => {
					// If the sender has shut down we return `None` to also shut down too.
					if let Some(event) = self.handle_manager_stream_action(event?.into()).await {
						return Some(event);
					}
				}
				event = self.swarm.select_next_some() => {
					match event {
						SwarmEvent::Behaviour(event) => {
							if let Some(event) = self.handle_manager_stream_action(event.into()).await {
								if let Event::Shutdown { .. } = event {
									self.shutdown.store(true, Ordering::Relaxed);
								}

								return Some(event);
							}
						},
						SwarmEvent::ConnectionEstablished { peer_id, .. } => {
							if let Some(streams) = self.on_establish_streams.remove(&peer_id) {
								for event in streams {
									self.swarm
										.behaviour_mut()
										.pending_events
										.push_back(ToSwarm::NotifyHandler {
											peer_id,
											handler: NotifyHandler::Any,
											event
										});
								}
							}
						},
						SwarmEvent::ConnectionClosed { .. } => {},
						SwarmEvent::IncomingConnection { local_addr, .. } => debug!("incoming connection from '{}'", local_addr),
						SwarmEvent::IncomingConnectionError { local_addr, error, .. } => warn!("handshake error with incoming connection from '{}': {}", local_addr, error),
						SwarmEvent::OutgoingConnectionError { peer_id, error, .. } => warn!("error establishing connection with '{:?}': {}", peer_id, error),
						SwarmEvent::NewListenAddr { address, .. } => {
							match quic_multiaddr_to_socketaddr(address) {
								Ok(addr) => {
									trace!("listen address added: {}", addr);
									// self.mdns.register_addr(addr).await;
									todo!();
									return Some(Event::AddListenAddr(addr));
								},
								Err(err) => {
									warn!("error passing listen address: {}", err);
									continue;
								}
							}
						},
						SwarmEvent::ExpiredListenAddr { address, .. } => {
							match quic_multiaddr_to_socketaddr(address) {
								Ok(addr) => {
									trace!("listen address expired: {}", addr);
									// self.mdns.unregister_addr(&addr).await;
									todo!();
									return Some(Event::RemoveListenAddr(addr));
								},
								Err(err) => {
									warn!("error passing listen address: {}", err);
									continue;
								}
							}
						}
						SwarmEvent::ListenerClosed { listener_id, addresses, reason } => {
							trace!("listener '{:?}' was closed due to: {:?}", listener_id, reason);
							for address in addresses {
								match quic_multiaddr_to_socketaddr(address) {
									Ok(addr) => {
										trace!("listen address closed: {}", addr);
										// self.mdns.unregister_addr(&addr).await;
										todo!();

										self.queued_events.push_back(Event::RemoveListenAddr(addr));
									},
									Err(err) => {
										warn!("error passing listen address: {}", err);
										continue;
									}
								}
							}

							// The `loop` will restart and begin returning the events from `queued_events`.
						}
						SwarmEvent::ListenerError { listener_id, error } => warn!("listener '{:?}' reported a non-fatal error: {}", listener_id, error),
						SwarmEvent::Dialing { .. } => {},
					}
				}
			}
		}
	}

	async fn handle_manager_stream_action(
		&mut self,
		event: EitherManagerStreamAction<TMeta>,
	) -> Option<Event<TMeta>> {
		match event {
			EitherManagerStreamAction::A(event) => match event {
				ManagerStreamAction::GetConnectedPeers(response) => {
					response
						.send(
							self.swarm
								.connected_peers()
								.map(|v| PeerId(*v))
								.collect::<Vec<_>>(),
						)
						.map_err(|_| {
							error!("Error sending response to `GetConnectedPeers` request! Sending was dropped!")
						})
						.ok();
				}
				ManagerStreamAction::Dial { peer_id, addresses } => {
					match self.swarm.dial(
						DialOpts::peer_id(peer_id.0)
							.condition(PeerCondition::Disconnected)
							.addresses(addresses.iter().map(socketaddr_to_quic_multiaddr).collect())
							.build(),
					) {
						Ok(()) => {}
						Err(err) => warn!(
							"error dialing peer '{}' with addresses '{:?}': {}",
							peer_id, addresses, err
						),
					}
				}
				ManagerStreamAction::BroadcastData(data) => {
					let connected_peers = self.swarm.connected_peers().copied().collect::<Vec<_>>();
					let behaviour = self.swarm.behaviour_mut();
					debug!("Broadcasting message to '{:?}'", connected_peers);
					for peer_id in connected_peers {
						behaviour.pending_events.push_back(ToSwarm::NotifyHandler {
							peer_id,
							handler: NotifyHandler::Any,
							event: OutboundRequest::Broadcast(data.clone()),
						});
					}
				}
				ManagerStreamAction::UpdateConfig(config) => {
					let mut state = self
						.manager
						.state
						.write()
						.unwrap_or_else(PoisonError::into_inner);

					state.config = config;
					ManagerStream::refresh_listeners(&mut self.swarm, &mut state);

					if !state.config.enabled {
						// if let Some(mdns) = self.mdns.take() {
						// 	drop(state);
						// 	mdns.shutdown().await;
						// }
					} else {
						// if self.mdns.is_none() {
						// 	let mdns = Mdns::new().await;
						// 	self.mdns = Some(mdns);
						// }
						todo!();
					}

					// drop(state);
				}
				ManagerStreamAction::Shutdown(tx) => {
					info!("Shutting down P2P Manager...");
					if let Some(mdns) = &self.mdns {
						mdns.shutdown().await;
					}
					tx.send(()).unwrap_or_else(|_| {
						warn!("Error sending shutdown signal to P2P Manager!");
					});

					return Some(Event::Shutdown);
				}
			},
			EitherManagerStreamAction::B(event) => match event {
				ManagerStreamAction2::Event(event) => return Some(event),
				ManagerStreamAction2::StartStream(peer_id, tx) => {
					if !self.swarm.connected_peers().any(|v| *v == peer_id.0) {
						let addresses = self
							.mdns
							.as_mut()
							.unwrap() // TODO: Error handling
							.state
							.discovered
							.read()
							.await
							.get(&peer_id)
							.unwrap()
							.addresses
							.clone();

						match self.swarm.dial(
							DialOpts::peer_id(peer_id.0)
								.condition(PeerCondition::Disconnected)
								.addresses(
									addresses.iter().map(socketaddr_to_quic_multiaddr).collect(),
								)
								.build(),
						) {
							Ok(()) => {}
							Err(err) => warn!(
								"error dialing peer '{}' with addresses '{:?}': {}",
								peer_id, addresses, err
							),
						}

						self.on_establish_streams
							.entry(peer_id.0)
							.or_default()
							.push(OutboundRequest::Unicast(tx));
					} else {
						self.swarm.behaviour_mut().pending_events.push_back(
							ToSwarm::NotifyHandler {
								peer_id: peer_id.0,
								handler: NotifyHandler::Any,
								event: OutboundRequest::Unicast(tx),
							},
						);
					}
				}
			},
		}

		None
	}
}

async fn pending() -> ! {
	poll_fn(|_| Poll::Pending).await
}<|MERGE_RESOLUTION|>--- conflicted
+++ resolved
@@ -1,12 +1,8 @@
 use std::{
 	collections::{HashMap, VecDeque},
 	fmt,
-<<<<<<< HEAD
 	future::poll_fn,
-	net::SocketAddr,
-=======
 	net::{Ipv4Addr, Ipv6Addr, SocketAddr},
->>>>>>> 758ee5bb
 	sync::{
 		atomic::{AtomicBool, Ordering},
 		Arc, PoisonError, RwLock,
