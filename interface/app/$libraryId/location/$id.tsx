--- conflicted
+++ resolved
@@ -67,7 +67,7 @@
 	const preferences = useLibraryQuery(['preferences.get']);
 	const updatePreferences = useLibraryMutation('preferences.update');
 
-	const isLocationIndexing = useIsLocationIndexing(locationId);
+	const isLocationIndexing = useIsLocationIndexing(location.id);
 
 	const settings = useMemo(() => {
 		const defaults = createDefaultExplorerSettings<FilePathOrder>({
@@ -161,18 +161,6 @@
 				}
 				right={<DefaultTopBarOptions />}
 			/>
-<<<<<<< HEAD
-			<Explorer
-				showFilterBar
-				emptyNotice={
-					<EmptyNotice
-						// loading={location.isFetching}
-						icon={<img className="h-32 w-32" src={getIcon(iconNames.FolderNoSpace)} />}
-						message="No files found here"
-					/>
-				}
-			/>
-=======
 
 			{isLocationIndexing ? (
 				<div className="flex h-full w-full items-center justify-center">
@@ -180,9 +168,10 @@
 				</div>
 			) : (
 				<Explorer
+					showFilterBar
 					emptyNotice={
 						<EmptyNotice
-							loading={location.isFetching}
+							// loading={location.isFetching}
 							icon={
 								<img className="h-32 w-32" src={getIcon(iconNames.FolderNoSpace)} />
 							}
@@ -191,7 +180,6 @@
 					}
 				/>
 			)}
->>>>>>> 033e61ac
 		</ExplorerContextProvider>
 	);
 };
