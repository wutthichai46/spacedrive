import { redirect } from '@remix-run/router';
import { Navigate, type RouteObject } from 'react-router-dom';
import { useHomeDir } from '~/hooks/useHomeDir';
import { Platform } from '~/util/Platform';

import settingsRoutes from './settings';

// Routes that should be contained within the standard Page layout
const pageRoutes: RouteObject = {
	lazy: () => import('./PageLayout'),
	children: [
		{ path: 'people', lazy: () => import('./people') },
		{ path: 'media', lazy: () => import('./media') },
		{ path: 'spaces', lazy: () => import('./spaces') },
		{ path: 'debug', lazy: () => import('./debug') },
		{ path: 'sync', lazy: () => import('./sync') },
<<<<<<< HEAD
		{ path: 'p2p', lazy: () => import('./p2p') }
=======
		{ path: 'cloud', lazy: () => import('./cloud') }
>>>>>>> 98ff6a79
	]
};

// Routes that render the explorer and don't need padding and stuff
// provided by PageLayout
const explorerRoutes: RouteObject[] = [
	{ path: 'ephemeral/:id', lazy: () => import('./ephemeral') },
	{ path: 'location/:id', lazy: () => import('./location/$id') },
	{ path: 'node/:id', lazy: () => import('./node/$id') },
	{ path: 'tag/:id', lazy: () => import('./tag/$id') },
	{ path: 'network', lazy: () => import('./network') },
	{
		path: 'saved-search/:id',
		lazy: () => import('./saved-search/$id')
	}
];

// Routes that should render with the top bar - pretty much everything except
// 404 and settings
const topBarRoutes: RouteObject = {
	lazy: () => import('./TopBar/Layout'),
	children: [...explorerRoutes, pageRoutes]
};

export default (platform: Platform) =>
	[
		{
			index: true,
			Component: () => {
				const homeDir = useHomeDir();

				if (homeDir.data)
					return (
						<Navigate
							to={`ephemeral/0?${new URLSearchParams({ path: homeDir.data })}`}
						/>
					);

				return <Navigate to="network" />;
			},
			loader: async () => {
				if (!platform.userHomeDir) return null;
				const homeDir = await platform.userHomeDir();
				return redirect(`ephemeral/0?${new URLSearchParams({ path: homeDir })}`);
			}
		},
		topBarRoutes,
		{
			path: 'settings',
			lazy: () => import('./settings/Layout'),
			children: settingsRoutes
		},
		{ path: '*', lazy: () => import('./404') }
	] satisfies RouteObject[];<|MERGE_RESOLUTION|>--- conflicted
+++ resolved
@@ -14,11 +14,8 @@
 		{ path: 'spaces', lazy: () => import('./spaces') },
 		{ path: 'debug', lazy: () => import('./debug') },
 		{ path: 'sync', lazy: () => import('./sync') },
-<<<<<<< HEAD
-		{ path: 'p2p', lazy: () => import('./p2p') }
-=======
+		{ path: 'p2p', lazy: () => import('./p2p') },
 		{ path: 'cloud', lazy: () => import('./cloud') }
->>>>>>> 98ff6a79
 	]
 };
 
