import { FolderNotchOpen } from '@phosphor-icons/react';
import { CSSProperties, type PropsWithChildren, type ReactNode } from 'react';
import { getExplorerLayoutStore, useExplorerLayoutStore, useLibrarySubscription } from '@sd/client';
import { useKeybind, useKeyMatcher, useSearchStore } from '~/hooks';

import { TOP_BAR_HEIGHT } from '../TopBar';
import { useExplorerContext } from './Context';
import ContextMenu from './ContextMenu';
import DismissibleNotice from './DismissibleNotice';
import { Inspector, INSPECTOR_WIDTH } from './Inspector';
import ExplorerContextMenu from './ParentContextMenu';
import { useExplorerStore } from './store';
import View, { EmptyNotice, ExplorerViewProps } from './View';
import { ExplorerPath, PATH_BAR_HEIGHT } from './View/ExplorerPath';
import SearchOptions from './View/SearchOptions';

interface Props {
	emptyNotice?: ExplorerViewProps['emptyNotice'];
	contextMenu?: () => ReactNode;
}

/**
 * This component is used in a few routes and acts as the reference demonstration of how to combine
 * all the elements of the explorer except for the context, which must be used in the parent component.
 */
export default function Explorer(props: PropsWithChildren<Props>) {
	const explorerStore = useExplorerStore();
	const explorer = useExplorerContext();
	const layoutStore = useExplorerLayoutStore();
	const metaCtrlKey = useKeyMatcher('Meta').key;
<<<<<<< HEAD
	const searchStore = useSearchStore();
=======
	const optionAltKey = useKeyMatcher('Alt').key;
>>>>>>> 3d844aee

	const showPathBar = explorer.showPathBar && layoutStore.showPathBar;

	// Can we put this somewhere else -_-
	useLibrarySubscription(['jobs.newThumbnail'], {
		onStarted: () => {
			console.log('Started RSPC subscription new thumbnail');
		},
		onError: (err) => {
			console.error('Error in RSPC subscription new thumbnail', err);
		},
		onData: (thumbKey) => {
			explorerStore.addNewThumbnail(thumbKey);
		}
	});

	useKeybind([optionAltKey, metaCtrlKey, 'p'], (e) => {
		e.stopPropagation();
		getExplorerLayoutStore().showPathBar = !layoutStore.showPathBar;
	});

	return (
		<>
			<ExplorerContextMenu>
				<div className="flex-1 overflow-hidden">
					<div
						ref={explorer.scrollRef}
						className="custom-scroll explorer-scroll h-screen overflow-x-hidden"
						style={
							{
								'--scrollbar-margin-top': `${TOP_BAR_HEIGHT}px`,
								'--scrollbar-margin-bottom': `${
									showPathBar ? PATH_BAR_HEIGHT + 2 : 0 // TODO: Fix for web app
								}px`,
								'paddingTop': TOP_BAR_HEIGHT,
								'paddingRight': explorerStore.showInspector ? INSPECTOR_WIDTH : 0
							} as CSSProperties
						}
					>
						{explorer.items && explorer.items.length > 0 && <DismissibleNotice />}

						{searchStore.isSearching && <SearchOptions />}

						<View
							contextMenu={props.contextMenu ? props.contextMenu() : <ContextMenu />}
							emptyNotice={
								props.emptyNotice ?? (
									<EmptyNotice
										icon={FolderNotchOpen}
										message="This folder is empty"
									/>
								)
							}
							listViewOptions={{ hideHeaderBorder: true }}
							bottom={showPathBar ? PATH_BAR_HEIGHT : undefined}
						/>
					</div>
				</div>
			</ExplorerContextMenu>

			{showPathBar && <ExplorerPath />}

			{explorerStore.showInspector && (
				<Inspector
					className="no-scrollbar absolute right-1.5 top-0 pb-3 pl-3 pr-1.5"
					style={{
						paddingTop: TOP_BAR_HEIGHT + 12,
						bottom: showPathBar ? PATH_BAR_HEIGHT : 0
					}}
				/>
			)}
		</>
	);
}<|MERGE_RESOLUTION|>--- conflicted
+++ resolved
@@ -28,11 +28,9 @@
 	const explorer = useExplorerContext();
 	const layoutStore = useExplorerLayoutStore();
 	const metaCtrlKey = useKeyMatcher('Meta').key;
-<<<<<<< HEAD
+
 	const searchStore = useSearchStore();
-=======
 	const optionAltKey = useKeyMatcher('Alt').key;
->>>>>>> 3d844aee
 
 	const showPathBar = explorer.showPathBar && layoutStore.showPathBar;
 
