[package]
name = "sd-core"
version = "0.1.0"
description = "Virtual distributed filesystem engine that powers Spacedrive."
authors = ["Spacedrive Technology Inc."]
rust-version = "1.70.0"
license = { workspace = true }
repository = { workspace = true }
edition = { workspace = true }

[features]
default = []
location-watcher = ["dep:notify"]
<<<<<<< HEAD
heif = ["dep:sd-heif"]
ffmpeg = ["dep:sd-ffmpeg"]
mobile = []

[dependencies]
=======
heif = ["sd-images/heif"]

[dependencies]
sd-media-metadata = { path = "../crates/media-metadata" }
sd-prisma = { path = "../crates/prisma" }
sd-ffmpeg = { path = "../crates/ffmpeg", optional = true }
>>>>>>> d8ae7ac6
sd-crypto = { path = "../crates/crypto", features = [
	"sys",
	"serde",
	"bincode",
	"async",
	"specta",
] }

<<<<<<< HEAD
=======
sd-images = { path = "../crates/images" }
>>>>>>> d8ae7ac6
sd-file-ext = { path = "../crates/file-ext" }
sd-heif = { path = "../crates/heif", optional = true }
sd-ffmpeg = { path = "../crates/ffmpeg", optional = true }
sd-sync = { path = "../crates/sync" }
sd-p2p = { path = "../crates/p2p", features = ["specta", "serde"] }
sd-utils = { path = "../crates/utils" }
sd-core-sync = { path = "./crates/sync" }

rspc = { workspace = true, features = [
	"uuid",
	"chrono",
	"tracing",
	"alpha",
	"unstable",
] }
prisma-client-rust = { workspace = true }
specta = { workspace = true }
tokio = { workspace = true, features = [
	"sync",
	"rt-multi-thread",
	"io-util",
	"macros",
	"time",
	"process",
] }
<<<<<<< HEAD

bincode = { version = "2.0.0-rc.3", features = ["serde"] }
=======
kamadak-exif = "0.5.5"
>>>>>>> d8ae7ac6
base64 = "0.21.2"
serde = { version = "1.0.178", features = ["derive"] }
chrono = { version = "0.4.25", features = ["serde"] }
serde_json = { workspace = true }
futures = "0.3"
rmp = "^0.8.11"
rmp-serde = "^1.1.1"
rmpv = "^1.0.0"
blake3 = "1.3.3"
hostname = "0.3.1"
uuid = { workspace = true }
sysinfo = "0.28.4"
thiserror = "1.0.40"
include_dir = { version = "0.7.3", features = ["glob"] }
async-trait = "^0.1.68"
image = "0.24.6"
webp = "0.2.2"
tracing = { workspace = true }
tracing-subscriber = { workspace = true, features = ["env-filter"] }
async-stream = "0.3.5"
once_cell = "1.17.2"
ctor = "0.1.26"
globset = { version = "^0.4.10", features = ["serde1"] }
itertools = "^0.10.5"
enumflags2 = "0.7.7"
http-range = "0.1.5"
mini-moka = "0.10.0"
serde_with = "2.3.3"
dashmap = { version = "5.4.0", features = ["serde"] }
notify = { version = "5.2.0", default-features = false, features = [
	"macos_fsevent",
], optional = true }
static_assertions = "1.1.0"
serde-hashkey = "0.4.5"
normpath = { version = "1.1.1", features = ["localization"] }
tracing-appender = { workspace = true }
strum = { version = "0.24", features = ["derive"] }
strum_macros = "0.24"
regex = "1.8.4"
hex = "0.4.3"
int-enum = "0.5.0"
tokio-stream = "0.1.14"
futures-concurrency = "7.3"
async-channel = "1.9"
tokio-util = { version = "0.7.8", features = ["io"] }
slotmap = "1.0.6"
aovec = "1.1.0"
flate2 = "1.0.26"
tar = "0.4.40"
tempfile = "^3.5.0"
axum = "0.6.20"
http-body = "0.4.5"
pin-project-lite = "0.2.13"
bytes = "1.4.0"

[target.'cfg(target_os = "macos")'.dependencies]
plist = "1"

[target.'cfg(windows)'.dependencies.winapi-util]
version = "0.1.5"

[dev-dependencies]
tracing-test = "^0.2.4"<|MERGE_RESOLUTION|>--- conflicted
+++ resolved
@@ -10,21 +10,16 @@
 
 [features]
 default = []
+# This feature allows features to be disabled when the Core is running on mobile.
+mobile = []
+# This feature controls whether the Spacedrive Core contains functionality which requires FFmpeg.
+ffmpeg = ["dep:sd-ffmpeg"]
 location-watcher = ["dep:notify"]
-<<<<<<< HEAD
-heif = ["dep:sd-heif"]
-ffmpeg = ["dep:sd-ffmpeg"]
-mobile = []
-
-[dependencies]
-=======
 heif = ["sd-images/heif"]
 
 [dependencies]
 sd-media-metadata = { path = "../crates/media-metadata" }
 sd-prisma = { path = "../crates/prisma" }
-sd-ffmpeg = { path = "../crates/ffmpeg", optional = true }
->>>>>>> d8ae7ac6
 sd-crypto = { path = "../crates/crypto", features = [
 	"sys",
 	"serde",
@@ -33,18 +28,18 @@
 	"specta",
 ] }
 
-<<<<<<< HEAD
-=======
 sd-images = { path = "../crates/images" }
->>>>>>> d8ae7ac6
 sd-file-ext = { path = "../crates/file-ext" }
-sd-heif = { path = "../crates/heif", optional = true }
 sd-ffmpeg = { path = "../crates/ffmpeg", optional = true }
 sd-sync = { path = "../crates/sync" }
 sd-p2p = { path = "../crates/p2p", features = ["specta", "serde"] }
 sd-utils = { path = "../crates/utils" }
 sd-core-sync = { path = "./crates/sync" }
 
+
+bincode = { version = "2.0.0-rc.3", features = ["serde"] }
+
+base64 = "0.21.2"
 rspc = { workspace = true, features = [
 	"uuid",
 	"chrono",
@@ -62,13 +57,7 @@
 	"time",
 	"process",
 ] }
-<<<<<<< HEAD
-
-bincode = { version = "2.0.0-rc.3", features = ["serde"] }
-=======
 kamadak-exif = "0.5.5"
->>>>>>> d8ae7ac6
-base64 = "0.21.2"
 serde = { version = "1.0.178", features = ["derive"] }
 chrono = { version = "0.4.25", features = ["serde"] }
 serde_json = { workspace = true }
