--- conflicted
+++ resolved
@@ -27,7 +27,6 @@
 	library::LibraryManager,
 	node::{NodeConfig, NodeConfigManager},
 	p2p::{OperatingSystem, SPACEDRIVE_APP_ID},
-	Node,
 };
 
 use super::{
@@ -77,7 +76,7 @@
 impl P2PManager {
 	pub async fn new(
 		node_config: Arc<NodeConfigManager>,
-	) -> Result<(P2PManager, ManagerStream<PeerMetadata>), ManagerError> {
+	) -> Result<(Arc<P2PManager>, ManagerStream<PeerMetadata>), ManagerError> {
 		let (config, keypair) = {
 			let config = node_config.get().await;
 
@@ -109,45 +108,18 @@
 		// https://docs.rs/ctrlc/latest/ctrlc/
 		// https://docs.rs/system_shutdown/latest/system_shutdown/
 
-<<<<<<< HEAD
-		let this = Arc::new(Self {
-			pairing,
-			events: (tx, rx),
-			manager,
-			spacedrop_pairing_reqs,
-			metadata_manager,
-			spacedrop_progress,
-			node_config_manager: node_config,
-		});
-
-=======
 		Ok((
-			Self {
+			Arc::new(Self {
 				pairing,
 				events: (tx, rx),
 				manager,
 				spacedrop_pairing_reqs,
 				metadata_manager,
 				spacedrop_progress,
-			},
+				node_config_manager: node_config,
+			}),
 			stream,
 		))
-	}
-	pub fn start(&self, mut stream: ManagerStream<PeerMetadata>, node: Arc<Node>) {
->>>>>>> 13a3fbe4
-		// TODO: Probs remove this once connection timeout/keepalive are working correctly
-		tokio::spawn({
-			let manager = self.manager.clone();
-			async move {
-				loop {
-					tokio::time::sleep(std::time::Duration::from_secs(5)).await;
-					manager.broadcast(Header::Ping.to_bytes()).await;
-				}
-			}
-		});
-
-<<<<<<< HEAD
-		Ok((this, stream))
 	}
 
 	pub fn start(
@@ -156,8 +128,6 @@
 		library_manager: Arc<LibraryManager>,
 		nlm: Arc<NetworkedLibraryManager>,
 	) {
-=======
->>>>>>> 13a3fbe4
 		tokio::spawn({
 			let manager = self.manager.clone();
 			let metadata_manager = self.metadata_manager.clone();
@@ -214,11 +184,9 @@
 							let spacedrop_pairing_reqs = spacedrop_pairing_reqs.clone();
 							let spacedrop_progress = spacedrop_progress.clone();
 							let pairing = pairing.clone();
-<<<<<<< HEAD
+
+							let library_manager = library_manager.clone();
 							let nlm = nlm.clone();
-=======
-							let node = node.clone();
->>>>>>> 13a3fbe4
 
 							tokio::spawn(async move {
 								let mut stream = event.stream;
@@ -286,7 +254,7 @@
 									}
 									Header::Pair => {
 										pairing
-											.responder(event.peer_id, stream, &node.library_manager)
+											.responder(event.peer_id, stream, &library_manager)
 											.await;
 									}
 									Header::Sync(library_id) => {
@@ -302,14 +270,7 @@
 
 										dbg!(&msg);
 
-<<<<<<< HEAD
 										let ingest = &library.sync.ingest;
-=======
-										let Some(library) = node.library_manager.get_library(library_id).await else {
-											warn!("error ingesting sync messages. no library by id '{library_id}' found!");
-											return;
-										};
->>>>>>> 13a3fbe4
 
 										match msg {
 											SyncMessage::NewOperations => {
@@ -439,67 +400,8 @@
 		self.events.0.subscribe()
 	}
 
-<<<<<<< HEAD
 	pub async fn ping(&self) {
 		self.manager.broadcast(Header::Ping.to_bytes()).await;
-=======
-	pub async fn broadcast_sync_events(
-		&self,
-		library_id: Uuid,
-		_identity: &Identity,
-		event: Vec<CRDTOperation>,
-		library_manager: &LibraryManager,
-	) {
-		println!("broadcasting sync events!");
-
-		let mut buf = match rmp_serde::to_vec_named(&event) {
-			Ok(buf) => buf,
-			Err(e) => {
-				error!("Failed to serialize sync event: {:?}", e);
-				return;
-			}
-		};
-		let mut head_buf = Header::Sync(library_id).to_bytes(); // Max Sync payload is like 4GB
-		head_buf.extend_from_slice(&(buf.len() as u32).to_le_bytes());
-		head_buf.append(&mut buf);
-
-		// TODO: Determine which clients we share that library with
-
-		// TODO: Establish a connection to them
-
-		let _library = library_manager.get_library(library_id).await.unwrap();
-
-		todo!();
-
-		// TODO: probs cache this query in memory cause this is gonna be stupid frequent
-		// let target_nodes = library
-		// 	.db
-		// 	.node()
-		// 	.find_many(vec![])
-		// 	.exec()
-		// 	.await
-		// 	.unwrap()
-		// 	.into_iter()
-		// 	.map(|n| {
-		// 		PeerId::from_str(&n.node_peer_id.expect("Node was missing 'node_peer_id'!"))
-		// 			.unwrap()
-		// 	})
-		// 	.collect::<Vec<_>>();
-
-		// info!(
-		// 	"Sending sync messages for library '{}' to nodes with peer id's '{:?}'",
-		// 	library_id, target_nodes
-		// );
-
-		// // TODO: Do in parallel
-		// for peer_id in target_nodes {
-		// 	let stream = self.manager.stream(peer_id).await.map_err(|_| ()).unwrap(); // TODO: handle providing incorrect peer id
-
-		// 	let mut tunnel = Tunnel::from_stream(stream).await.unwrap();
-
-		// 	tunnel.write_all(&head_buf).await.unwrap();
-		// }
->>>>>>> 13a3fbe4
 	}
 
 	// TODO: Proper error handling
