--- conflicted
+++ resolved
@@ -36,13 +36,8 @@
 	libraries_dir: PathBuf,
 	/// libraries holds the list of libraries which are currently loaded into the node.
 	libraries: RwLock<Vec<Arc<Library>>>,
-<<<<<<< HEAD
-	/// node_context holds the context for the node which this library manager is running on.
-	pub node: Arc<NodeContext>,
-=======
 	/// holds the context for the node which this library manager is running on.
 	pub node: Arc<NodeServices>,
->>>>>>> 13a3fbe4
 	/// An actor that removes stale thumbnails from the file system
 	pub thumbnail_remover: ThumbnailRemoverActor,
 }
@@ -111,13 +106,8 @@
 		let this = Arc::new(Self {
 			libraries_dir: libraries_dir.clone(),
 			libraries: Default::default(),
-<<<<<<< HEAD
-			thumbnail_remover: ThumbnailRemoverActor::new(get_thumbnails_directory(&node_context)),
-			node: node_context,
-=======
 			thumbnail_remover: ThumbnailRemoverActor::new(get_thumbnails_directory(&node)),
 			node,
->>>>>>> 13a3fbe4
 		});
 
 		while let Some(entry) = read_dir
@@ -479,10 +469,6 @@
 			.await?
 		{
 			if let Err(e) = library
-<<<<<<< HEAD
-				.manager
-=======
->>>>>>> 13a3fbe4
 				.node
 				.location_manager
 				.add(location.id, library.clone())
@@ -492,18 +478,7 @@
 			};
 		}
 
-<<<<<<< HEAD
-		if let Err(e) = library
-			.manager
-			.node
-			.job_manager
-			.clone()
-			.cold_resume(&library)
-			.await
-		{
-=======
 		if let Err(e) = library.node.job_manager.clone().cold_resume(&library).await {
->>>>>>> 13a3fbe4
 			error!("Failed to resume jobs for library. {:#?}", e);
 		}
 
