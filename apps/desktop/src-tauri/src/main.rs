--- conflicted
+++ resolved
@@ -1,21 +1,9 @@
-<<<<<<< HEAD
-use std::env::consts;
-use std::time::{Duration, Instant};
-
-use cocoa::appkit::{NSWindow, NSWindowStyleMask};
-use cocoa::base::nil;
-use sdcore::{ClientCommand, ClientQuery, CoreController, CoreEvent, CoreResponse, Node};
-use tauri::api::path;
-use tauri::Manager;
-use tauri::{Runtime, Window};
-=======
 use std::time::{Duration, Instant};
 
 use sdcore::{ClientCommand, ClientQuery, Core, CoreController, CoreEvent, CoreResponse};
 use tauri::api::path;
 use tauri::Manager;
 
->>>>>>> db312269
 mod menu;
 mod window;
 
@@ -49,45 +37,9 @@
   }
 }
 
-<<<<<<< HEAD
-pub trait WindowExt {
-  #[cfg(target_os = "macos")]
-  fn set_transparent_titlebar(&self, transparent: bool);
-}
-
-impl<R: Runtime> WindowExt for Window<R> {
-  #[cfg(target_os = "macos")]
-  fn set_transparent_titlebar(&self, transparent: bool) {
-    use cocoa::{
-      appkit::{NSApplication, NSToolbar, NSWindowTitleVisibility},
-      foundation::NSString,
-    };
-
-    unsafe {
-      let id = self.ns_window().unwrap() as cocoa::base::id;
-
-      let mut style_mask = id.styleMask();
-      style_mask.set(
-        NSWindowStyleMask::NSFullSizeContentViewWindowMask
-          | NSWindowStyleMask::NSUnifiedTitleAndToolbarWindowMask,
-        transparent,
-      );
-      id.setStyleMask_(style_mask);
-
-      // TODO: figure out if this is how to correctly hide the toolbar in full screen
-      // and if so, figure out why tf it panics:
-
-      // let mut presentation_options = id.presentationOptions_();
-      // presentation_options.set(
-      //   NSApplicationPresentationOptions::NSApplicationPresentationAutoHideToolbar,
-      //   transparent,
-      // );
-      // id.setPresentationOptions_(presentation_options);
-=======
 #[tauri::command(async)]
 async fn app_ready(app_handle: tauri::AppHandle) {
   let window = app_handle.get_window("main").unwrap();
->>>>>>> db312269
 
   window.show().unwrap();
 
